--- conflicted
+++ resolved
@@ -15,7 +15,8 @@
     # Mapping from user-friendly aliases to specific model identifiers
     _DEFAULT_ALIASES = {
         "parakeet": "nvidia/parakeet-tdt-0.6b-v3",
-        "canary": "nvidia/canary-1b",
+        "canary": "nvidia/canary-1b-flash",
+        "canary-180m": "nvidia/canary-180m-flash",
         "whisper": "openai/whisper-large-v3"
     }
 
@@ -59,7 +60,6 @@
         # Include verbose parameter in kwargs
         kwargs['verbose'] = verbose
         
-<<<<<<< HEAD
         if "canary" in model_type:
             logger.debug(f"Initializing CanaryModel with {model_type}")
             return CanaryModel(model_name=model_type, **kwargs)
@@ -68,21 +68,6 @@
             return ParakeetModel(model_name=model_type, **kwargs)
         elif "whisper" in model_type:
             logger.debug(f"Initializing WhisperModel with {model_type}")
-=======
-        if model_type == "parakeet-0.6b":
-            logger.debug("Initializing ParakeetModel with nvidia/parakeet-tdt-0.6b-v2")
-            return ParakeetModel(model_name="nvidia/parakeet-tdt-0.6b-v2", **kwargs)
-        elif model_type == "parakeet-1.1b":
-            logger.debug("Initializing ParakeetModel with nvidia/parakeet-tdt-1.1b")
-            return ParakeetModel(model_name="nvidia/parakeet-tdt-1.1b", **kwargs)
-        elif model_type == "canary":
-            logger.debug("Initializing CanaryModel (defaulting to nvidia/canary-1b-flash)")
-            return CanaryModel(**kwargs) # CanaryModel now defaults to 1b-flash
-        elif model_type == "canary-180m":
-            logger.debug("Initializing CanaryModel with nvidia/canary-180m-flash")
-            return CanaryModel(model_name="nvidia/canary-180m-flash", **kwargs)
-        elif model_type == "whisper":
->>>>>>> eda9ca58
             # Check if Whisper dependencies are installed
             if importlib.util.find_spec("transformers") is None:
                 raise ImportError(
