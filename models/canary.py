"""
Canary model implementation for speech-to-text.
"""
import time
import nemo.collections.asr as nemo_asr
from models.base_model import BaseSTTModel
import torch
import logging
import os
from typing import List

# Configure logging
logger = logging.getLogger("canary_model")

class CanaryModel(BaseSTTModel):
    """Canary model for multilingual speech-to-text and translation.
    Defaults to 'nvidia/canary-1b-flash' if no model_name is specified."""

    def __init__(self, model_name="nvidia/canary-1b-flash", device=None, verbose=False):
        """Initialize the Canary model.
        
        Args:
            model_name: The name of the pretrained model to load.
            device: The device to run the model on.
            verbose: Whether to enable verbose logging.
        """
        # Setup device with MPS support
        if device is None:
            if torch.cuda.is_available():
                device = torch.device('cuda:0')
            elif hasattr(torch.backends, "mps") and torch.backends.mps.is_available():
                logger.info("Using MPS device (Apple Silicon GPU)")
                device = torch.device('mps')
                # Set MPS fallback for compatibility
                os.environ['PYTORCH_ENABLE_MPS_FALLBACK'] = '1'
            else:
                device = torch.device('cpu')
        
        super().__init__(device)
        self.model_name = model_name
        self.model = None
        self.verbose = verbose
        self.amp_dtype = torch.float16  # Can be float16 or bfloat16
        self.use_amp = True if device.type in ['cuda', 'mps'] else False
        
        if self.verbose:
            logger.setLevel(logging.DEBUG)
        else:
            logger.setLevel(logging.INFO)
    
    def load_model(self):
        """Load the model from the pretrained checkpoint."""
        if self.model is not None:
            return self.model
        
        logger.info(f"Loading {self.model_name}...")
        start_time = time.time()
        
        try:
            # Load model on CPU first
            logger.debug("Initializing EncDecMultiTaskModel on CPU...")
            self.model = nemo_asr.models.EncDecMultiTaskModel.from_pretrained(
                self.model_name,
                map_location='cpu'
            )
            
            # Update decoding parameters with optimal settings
            logger.debug("Configuring decoding strategy...")
            decode_cfg = self.model.cfg.decoding
            decode_cfg.strategy = 'beam'
            decode_cfg.beam.beam_size = 1
            self.model.change_decoding_strategy(decode_cfg)
            
            # Convert model to float32 before device placement
            logger.debug("Converting model to float32...")
            self.model = self.model.to(torch.float32)
            
            # Move model to target device with AMP support
            if self.device.type in ['cuda', 'mps']:
                logger.debug(f"Moving model to {self.device} with AMP...")
                try:
                    with torch.amp.autocast(self.device.type, dtype=self.amp_dtype, enabled=self.use_amp):
                        self.model = self.model.to(self.device)
                except TypeError as e:
                    if "float64" in str(e) and self.device.type == 'mps':
                        logger.warning("MPS doesn't support float64. Falling back to CPU...")
                        self.device = torch.device("cpu")
                        self.model = self.model.to(self.device)
                        self.use_amp = False
                    else:
                        raise
            else:
                self.model = self.model.to(self.device)
            
            load_time = time.time() - start_time
            logger.info(f"Model loaded in {load_time:.2f} seconds on {self.device}")
            return self.model
            
        except Exception as e:
            logger.error(f"Error loading model: {str(e)}")
            raise
    
    def transcribe_batch(self, audio_paths: List[str]) -> List[str]:
        """Transcribe multiple audio files in batch.
        
        Args:
            audio_paths: List of paths to audio files.
            
        Returns:
            List of clean string transcriptions.
        """
        if self.model is None:
            self.load_model()
            
        if not audio_paths:
            return []
        
        try:
            start_time = time.time()
            
            # Log audio file details
            for i, path in enumerate(audio_paths):
                if os.path.exists(path):
                    file_size = os.path.getsize(path) / 1024
                    logger.debug(f"Audio file {i+1}: {path} ({file_size:.2f} KB)")
                else:
                    logger.warning(f"Audio file {i+1}: {path} does not exist")
            
            # Transcribe with AMP support
            logger.debug("Starting transcription...")
            transcribe_start = time.time()
            
            with torch.amp.autocast(self.device.type, dtype=self.amp_dtype, enabled=self.use_amp):
                with torch.no_grad():
                    raw_result = self.model.transcribe(audio_paths)
            
            transcribe_time = time.time() - transcribe_start
            logger.debug(f"Transcription completed in {transcribe_time:.2f} seconds")
            
            # Clean up each result
<<<<<<< HEAD
            transcriptions = [self._clean_text(h.text) for h in raw_result]
=======
            transcriptions = [self._clean_text(text.text) for text in raw_result]
>>>>>>> eda9ca58
            
            end_time = time.time()
            logger.info(f"Transcription completed in {end_time - start_time:.2f} seconds")
            return transcriptions
            
        except Exception as e:
            logger.error(f"Error during transcription: {str(e)}")
            raise
    
    @property
    def name(self):
        """Return the name of the model."""
        return f"Canary-{self.model_name.split('/')[-1]}" <|MERGE_RESOLUTION|>--- conflicted
+++ resolved
@@ -138,11 +138,7 @@
             logger.debug(f"Transcription completed in {transcribe_time:.2f} seconds")
             
             # Clean up each result
-<<<<<<< HEAD
             transcriptions = [self._clean_text(h.text) for h in raw_result]
-=======
-            transcriptions = [self._clean_text(text.text) for text in raw_result]
->>>>>>> eda9ca58
             
             end_time = time.time()
             logger.info(f"Transcription completed in {end_time - start_time:.2f} seconds")
